--- conflicted
+++ resolved
@@ -11,18 +11,13 @@
 use domain::net::client::request::{RequestMessage, SendRequest};
 use domain::net::client::{dgram, stream};
 use domain::resolv::stub::conf;
+use serde::{Serialize, Serializer};
 use std::fmt;
 use std::net::SocketAddr;
 use std::sync::Arc;
 use std::time::Duration;
 use tokio::net::TcpStream;
-<<<<<<< HEAD
-use serde::{Serialize, Serializer};
-use crate::error::Error;
-
-=======
 use tokio_rustls::rustls::{ClientConfig, RootCertStore};
->>>>>>> 7ebd4bdf
 
 //------------ Client --------------------------------------------------------
 
@@ -262,8 +257,7 @@
 
 //------------ Stats ---------------------------------------------------------
 
-#[derive(Clone, Copy, Debug)]
-#[derive(Serialize)]
+#[derive(Clone, Copy, Debug, Serialize)]
 pub struct Stats {
     pub start: DateTime<Local>,
     #[serde(serialize_with = "serialize_time_delta")]
@@ -272,7 +266,13 @@
     pub server_proto: Protocol,
 }
 
-fn serialize_time_delta<S>(t: &TimeDelta, serializer: S) -> Result<S::Ok, S::Error> where S: Serializer {
+fn serialize_time_delta<S>(
+    t: &TimeDelta,
+    serializer: S,
+) -> Result<S::Ok, S::Error>
+where
+    S: Serializer,
+{
     let msecs = t.num_milliseconds();
     serializer.serialize_i64(msecs)
 }
