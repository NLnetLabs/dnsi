use std::io;

use domain::base::Rtype;
use domain::rdata::AllRecordData;

use super::{error::OutputError, ttl};
use crate::{client::Answer, output::table_writer::TableWriter};

<<<<<<< HEAD
pub fn write(answer: &Answer, target: &mut impl io::Write) -> Result<(), OutputError> {
=======
pub fn write(
    answer: &Answer,
    target: &mut impl io::Write,
) -> Result<(), OutputError> {
>>>>>>> 7ebd4bdf
    let msg = answer.msg_slice();

    let mut table_rows = Vec::new();

    const SECTION_NAMES: [&str; 3] = ["ANSWER", "AUTHORITY", "ADDITIONAL"];
    let mut section = msg.question().answer()?;

    for name in SECTION_NAMES {
<<<<<<< HEAD
        let mut iter = section.filter(|i| i.as_ref().map_or(true, |i| i.rtype() != Rtype::OPT));
=======
        let mut iter = section
            .filter(|i| i.as_ref().map_or(true, |i| i.rtype() != Rtype::OPT));
>>>>>>> 7ebd4bdf

        // The first row of each section gets the section name
        if let Some(row) = iter.next() {
            let row = row?;
            let data = match row.to_any_record::<AllRecordData<_, _>>() {
                Ok(row) => row.data().to_string(),
                Err(_) => "<invalid data>".into(),
            };
            table_rows.push([
                name.into(),
                row.owner().to_string(),
                ttl::format(row.ttl()),
                row.class().to_string(),
                row.rtype().to_string(),
                data,
            ]);
        }

        // The rest of the rows we show without section name
        for row in &mut iter {
            let row = row?;
            let data = match row.to_any_record::<AllRecordData<_, _>>() {
                Ok(row) => row.data().to_string(),
                Err(_) => "<invalid data>".into(),
            };
            table_rows.push([
                String::new(),
                row.owner().to_string(),
                ttl::format(row.ttl()),
                row.class().to_string(),
                row.rtype().to_string(),
                data,
            ]);
        }

        let Some(section2) = section.next_section()? else {
            break;
        };
        section = section2;
    }

    TableWriter {
        spacing: "    ",
        header: Some(["Section", "Owner", "TTL", "Class", "Type", "Data"]),
        rows: &table_rows,
        enabled_columns: [true, true, true, false, true, true],
        right_aligned: [false, false, true, false, false, false],
        ..Default::default()
    }
    .write(target)?;

    Ok(())
}<|MERGE_RESOLUTION|>--- conflicted
+++ resolved
@@ -6,14 +6,10 @@
 use super::{error::OutputError, ttl};
 use crate::{client::Answer, output::table_writer::TableWriter};
 
-<<<<<<< HEAD
-pub fn write(answer: &Answer, target: &mut impl io::Write) -> Result<(), OutputError> {
-=======
 pub fn write(
     answer: &Answer,
     target: &mut impl io::Write,
 ) -> Result<(), OutputError> {
->>>>>>> 7ebd4bdf
     let msg = answer.msg_slice();
 
     let mut table_rows = Vec::new();
@@ -22,12 +18,8 @@
     let mut section = msg.question().answer()?;
 
     for name in SECTION_NAMES {
-<<<<<<< HEAD
-        let mut iter = section.filter(|i| i.as_ref().map_or(true, |i| i.rtype() != Rtype::OPT));
-=======
         let mut iter = section
             .filter(|i| i.as_ref().map_or(true, |i| i.rtype() != Rtype::OPT));
->>>>>>> 7ebd4bdf
 
         // The first row of each section gets the section name
         if let Some(row) = iter.next() {
